/* eslint-disable no-undef */
// Remove direct OpenAI import as we'll use our API endpoint
// import { OpenAI } from 'openai';
<<<<<<< HEAD
import { getSuggestedQuestions } from './excelAIService';
import { extractTimeSeriesForChart, extractMultipleMetricsForChart, detectChartType, extractARRFromQuarterlyData } from './excelChartService';

// Keywords that might indicate an Excel-related question
const EXCEL_KEYWORDS = [
  'excel', 'spreadsheet', 'financial', 'financials', 'finance',
  'revenue', 'profit', 'margin', 'budget', 'forecast',
  'sales', 'growth', 'expense', 'cash', 'flow', 'balance',
  'sheet', 'income', 'statement', 'ratio', 'metric',
  'trend', 'projection', 'quarterly', 'annual'
];
=======
>>>>>>> e2d3ae77

// Helper function to clean thinking tags from responses
function removeThinkingContent(text) {
  // Remove <think>...</think> blocks completely
  let cleanedText = text.replace(/<think>[\s\S]*?<\/think>/g, '');
  
  // Remove just <think> tags if they don't have a closing tag
  cleanedText = cleanedText.replace(/<think>/g, '');
  
  // Remove lookahead/thinking phrases
  const thinkingPhrases = [
    'I need to analyze', 'let me check', 'let me examine', 'I should look for',
    'First, I\'ll', 'Now I need to', 'I\'ll search for', 'I need to figure out',
    'Let\'s start by', 'I\'ll begin by', 'Let me start by', 'I should analyze',
    'Alright, I need to', 'Looking at the documents', 'I need to search for'
  ];
  
  // Remove paragraphs that start with thinking phrases
  for (const phrase of thinkingPhrases) {
    const regex = new RegExp(`(^|\\n)${phrase}[^\\n]*\\n`, 'gi');
    cleanedText = cleanedText.replace(regex, '\n');
  }
  
  // Remove asterisks at the beginning and end of text blocks
  // This looks for ** at the beginning of lines or at the beginning of the text
  cleanedText = cleanedText.replace(/^(\s*)\*\*\s*/gm, '$1');
  
  // This looks for ** at the end of lines or at the end of the text
  cleanedText = cleanedText.replace(/\s*\*\*(\s*)$/gm, '$1');
  
  // Clean up any excessive newlines
  cleanedText = cleanedText.replace(/\n{3,}/g, '\n\n');
  
  return cleanedText.trim();
}

// Helper function to call our secure API endpoint
async function callLlm(messages, model = "deepseek-r1-distill-llama-70b", temperature = 1, max_completion_tokens = 100000) {
  try {
    // Ensure we don't exceed model's max token limit
    const safe_max_tokens = Math.min(max_completion_tokens, 120000);
    
    const response = await fetch('/api/ai', {
      method: 'POST',
      headers: {
        'Content-Type': 'application/json',
      },
      body: JSON.stringify({
        messages,
        model,
        temperature,
        max_completion_tokens: safe_max_tokens
      }),
    });

    if (!response.ok) {
      const errorData = await response.json();
      throw new Error(`API error: ${response.status} ${JSON.stringify(errorData)}`);
    }

    return await response.json();
  } catch (error) {
    console.error('Error calling AI API:', error);
    throw error;
  }
}

/**
 * Extracts financial metrics mentioned in a question
 * @param {string} question - The user's question
 * @returns {Array<string>} Array of mentioned metrics
 */
const extractMentionedMetrics = (question) => {
  if (!question) return [];
  
  const questionLower = question.toLowerCase();
  const metrics = [];
  
  // Common financial metrics to check for
  const metricKeywords = {
    'arr': ['arr', 'annual recurring revenue', 'recurring revenue'],
    'revenue': ['revenue', 'sales', 'income'],
    'growth rate': ['growth rate', 'growth', 'cagr', 'yoy', 'year over year', 'year-over-year'],
    'burn rate': ['burn rate', 'burn', 'cash burn'],
    'margin': ['margin', 'gross margin', 'profit margin'],
    'mrr': ['mrr', 'monthly recurring revenue'],
    'runway': ['runway', 'cash runway'],
    'ltv': ['ltv', 'lifetime value', 'customer lifetime value', 'clv'],
    'cac': ['cac', 'customer acquisition cost', 'acquisition cost'],
    'churn': ['churn', 'churn rate', 'attrition'],
    'arpu': ['arpu', 'average revenue per user']
  };
  
  // Check for each metric
  Object.entries(metricKeywords).forEach(([metric, keywords]) => {
    if (keywords.some(keyword => questionLower.includes(keyword))) {
      metrics.push(metric);
    }
  });
  
  console.log(`Extracted metrics from question: ${metrics.join(', ')}`);
  return metrics;
};

/**
 * Generates chart data based on the question and available files
 * @param {string} question - The user's question
 * @param {Array} files - Array of file objects
 * @returns {Object|null} Chart data object or null if no suitable data found
 */
const generateChartData = (question, files) => {
  // Skip chart generation if no files are available
  if (!files || files.length === 0) {
    console.log("Chart generation: No files available for chart data");
    return null;
  }
  
  // Define the EXACT questions that should have charts (from questions.ts)
  const ARR_QUESTION = "What is the current Annual Recurring Revenue (ARR) of the company?";
  const BURN_RATE_QUESTION = "What is the current monthly cash burn rate?";
  
  // Normalize questions by removing extra spaces, punctuation and converting to lowercase
  const normalizeText = (text) => {
    return text.toLowerCase().replace(/[.,?!;:]/g, '').replace(/\s+/g, ' ').trim();
  };
  
  const normalizedQuestion = normalizeText(question);
  const normalizedArrQuestion = normalizeText(ARR_QUESTION);
  const normalizedBurnRateQuestion = normalizeText(BURN_RATE_QUESTION);
  
  // Check for question match (allowing for minor differences and contextual text)
  const isArrQuestion = normalizedQuestion.includes(normalizedArrQuestion);
  const isBurnRateQuestion = normalizedQuestion.includes(normalizedBurnRateQuestion);
  
  console.log("Normalized user question:", normalizedQuestion);
  console.log("Normalized ARR question:", normalizedArrQuestion);
  console.log("Normalized Burn Rate question:", normalizedBurnRateQuestion);
  console.log("ARR question match:", isArrQuestion);
  console.log("Burn Rate question match:", isBurnRateQuestion);
  
  // Only proceed with chart generation for these specific questions
  if (!isArrQuestion && !isBurnRateQuestion) {
    console.log("Chart generation: Question does not match the ARR or Burn Rate questions");
    return null;
  }
  
  // Detect which specific chart to show
  let chartType = '';
  if (isArrQuestion) {
    chartType = 'arr';
    console.log("Chart generation: ARR chart requested");
  } else if (isBurnRateQuestion) {
    chartType = 'burn rate';
    console.log("Chart generation: Burn Rate chart requested");
  }
  
  // Filter to just Excel files
  const excelFiles = files.filter(file => 
    file.name.toLowerCase().endsWith('.xlsx') || 
    file.name.toLowerCase().endsWith('.xls') || 
    file.name.toLowerCase().includes('excel')
  );
  
  console.log(`Chart generation: Found ${excelFiles.length} Excel files`);
  
  // Special handling for ARR questions
  if (chartType === 'arr') {
    // Try to find the Historical Metric file for ARR data
    const historicalMetricFile = excelFiles.find(file => 
      file.name.toLowerCase().includes('historical') && 
      file.name.toLowerCase().includes('metric')
    );
    
    if (historicalMetricFile) {
      console.log(`Chart generation: Found dedicated Historical Metric file: ${historicalMetricFile.name}`);
      const chartData = extractTimeSeriesForChart(historicalMetricFile.content, 'arr');
      
      if (chartData && chartData.title && chartData.title.toLowerCase().includes('recurring revenue')) {
        console.log("Chart generation: Successfully extracted ARR data from Historical Metric file");
        console.log("Chart data structure:", chartData.type, chartData.title, 
                   "datasets:", chartData.data.datasets.length, 
                   "points:", chartData.data.datasets[0]?.data.length);
        return chartData;
      }
    }
    
    // If Historical Metric file didn't work, try all Excel files
    for (const file of excelFiles) {
      console.log(`Chart generation: Checking ${file.name} for ARR data`);
      const arrChartData = extractTimeSeriesForChart(file.content, 'arr');
      
      if (arrChartData && arrChartData.title && arrChartData.title.toLowerCase().includes('recurring revenue')) {
        console.log(`Chart generation: Successfully extracted ARR data from ${file.name}`);
        console.log("Chart data structure:", arrChartData.type, arrChartData.title, 
                   "datasets:", arrChartData.data.datasets.length, 
                   "points:", arrChartData.data.datasets[0]?.data.length);
        return arrChartData;
      }
    }
  }
  
  // Special handling for Burn Rate questions
  if (chartType === 'burn rate') {
    // Look for burn rate data in all Excel files
    for (const file of excelFiles) {
      console.log(`Chart generation: Checking ${file.name} for burn rate data`);
      const burnChartData = extractTimeSeriesForChart(file.content, 'burn rate');
      
      if (burnChartData) {
        console.log(`Chart generation: Successfully extracted burn rate data from ${file.name}`);
        console.log("Chart data structure:", burnChartData.type, burnChartData.title, 
                   "datasets:", burnChartData.data.datasets.length, 
                   "points:", burnChartData.data.datasets[0]?.data.length);
        return burnChartData;
      }
    }
  }
  
  console.log("Chart generation: Could not generate chart data");
  return null;
};

export const answerService = {
  async sendMessage(message, files = [], fastMode = false) {
    try {
      console.log(`Processing request with ${files.length} files, fastMode: ${fastMode}`);
      
      // Check if any files are available
      if (!files || files.length === 0) {
        console.warn('No files available for analysis');
        return {
          text: "I don't see any uploaded documents to analyze. Please upload a pitch deck (PDF) and financial document (Excel) first."
        };
      }

      // Create a context message based on files if they exist
      let contextMessage = '';
      
      if (files && files.length > 0) {
        console.log("Files detected:", files.map(f => `${f.name} (${f.type})`).join(', '));
        
        const pdfFiles = files.filter(file => 
          file.name?.toLowerCase().endsWith('.pdf')
        );
        
        const excelFiles = files.filter(file => 
          file.name?.toLowerCase().endsWith('.xlsx') || file.name?.toLowerCase().endsWith('.xls')
        );

        // Add file names as context
        if (pdfFiles.length > 0) {
          contextMessage += `\nPDF Documents: ${pdfFiles.map(f => f.name).join(', ')}\n`;
        }
        
        if (excelFiles.length > 0) {
          contextMessage += `\nExcel Files: ${excelFiles.map(f => f.name).join(', ')}\n`;
        }

        // Adjust chunk sizes and limits based on fast mode
        const maxFilesToProcess = fastMode ? 3 : 5;
        const pdfChunkSize = fastMode ? 5000 : 25000;
        const pdfInitialChunk = fastMode ? 5000 : 25000;
        const pdfEndChunk = fastMode ? 5000 : 25000;

        // Add selected file content for context
        let fileContentAdded = 0;
        
        // Add content from PDF files first
        for (const file of pdfFiles) {
          if (file.content && file.content.length > 0 && fileContentAdded < maxFilesToProcess) {
            // Smart PDF content extraction
            let pdfContent = file.content;
            const contentLength = pdfContent.length;
            
            // Log the total size of the PDF content
            console.log(`PDF ${file.name} content length: ${contentLength} characters`);
            
            // Define key sections we want to extract
            const keyPhrases = [
              "management team", "leadership team", "executive team", "founders", 
              "annual recurring revenue", "arr", "burn rate", "runway",
              "financials", "financial summary", "metrics", "kpi", "key performance",
              "problem", "solution", "value proposition", "market opportunity"
            ];
            
            // Initialize extracted content
            let extractedContent = "";
            
            // Add beginning of document
            extractedContent += pdfContent.substring(0, pdfInitialChunk) + "\n...\n";
            
            // Process the document in chunks to find key sections
            for (let i = pdfInitialChunk; i < contentLength; i += pdfChunkSize) {
              const chunk = pdfContent.substring(i, Math.min(i + pdfChunkSize, contentLength));
              
              // Check if this chunk contains any key phrases
              const containsKeyPhrase = keyPhrases.some(phrase => 
                chunk.toLowerCase().includes(phrase.toLowerCase())
              );
              
              if (containsKeyPhrase) {
                extractedContent += chunk + "\n...\n";
              }
            }
            
            // Always include the end of the document (where team info often appears)
            const endSection = pdfContent.substring(Math.max(0, contentLength - pdfEndChunk));
            if (!extractedContent.includes(endSection)) {
              extractedContent += "\n...\n" + endSection;
            }
            
            pdfContent = extractedContent;
            console.log(`Extracted ${pdfContent.length} characters of key sections from PDF`);
            
            contextMessage += `\n--- Content from PDF: ${file.name} ---\n${pdfContent}\n--- End of PDF excerpt ---\n\n`;
            fileContentAdded++;
          }
        }
        
        // Adjust Excel content limits based on fast mode
        const excelMaxSheets = fastMode ? 4 : 8;
        const excelSheetSize = fastMode ? 5000 : 20000;
        const excelPrioritySheetSize = fastMode ? 10000 : 40000;
        const excelFallbackSize = fastMode ? 25000 : 100000;
        
        // Add content from Excel files next
        for (const file of excelFiles) {
          if (file.content && file.content.length > 0 && fileContentAdded < maxFilesToProcess) {
            // Smart Excel content extraction
            let excelContent = file.content;
            const contentLength = excelContent.length;
            
            // Log the total size of the Excel content
            console.log(`Excel ${file.name} content length: ${contentLength} characters`);
            
            // Check if the Excel content contains sheet separators
            const sheetSeparatorPattern = /--- Sheet: (.+?) ---/g;
            const sheetMatches = [...excelContent.matchAll(sheetSeparatorPattern)];
            
            if (sheetMatches.length > 0) {
              console.log(`Excel file contains ${sheetMatches.length} sheets`);
              
              // Define high-priority sheet keywords for financial data
              const highPrioritySheets = [
                "financial", "finance", "cash flow", "burn", "runway", 
                "kpi", "metrics", "performance", "summary", "revenue", 
                "arr", "dashboard", "mrr", "summ metric", "summ", "summary metric", "historical metric"
              ];
              
              // Extract content by finding and prioritizing important sheets
              let extractedContent = "";
              
              // First pass: extract high-priority sheets
              for (let i = 0; i < sheetMatches.length; i++) {
                const sheetNameMatch = sheetMatches[i];
                const sheetName = sheetNameMatch[1].toLowerCase();
                
                // Determine if this is a high-priority sheet
                const isHighPriority = highPrioritySheets.some(keyword => 
                  sheetName.includes(keyword)
                );
                
                if (isHighPriority) {
                  // Find the start of this sheet's content
                  const sheetStart = sheetNameMatch.index;
                  
                  // Find the end (either the next sheet or the end of content)
                  const nextSheetMatch = sheetMatches[i + 1];
                  const sheetEnd = nextSheetMatch 
                    ? nextSheetMatch.index
                    : contentLength;
                  
                  // Extract the sheet content with size based on mode
                  const sheetContent = excelContent.substring(sheetStart, Math.min(sheetStart + excelPrioritySheetSize, sheetEnd));
                  extractedContent += sheetContent + "\n\n";
                }
              }
              
              // If we didn't get much from priority sheets, add content from all sheets
              if (extractedContent.length < (fastMode ? 15000 : 60000)) {
                extractedContent = ""; // Reset and try a different approach
                
                // First check if "Summ Metric" sheet exists and process it first
                const summMetricSheetIndex = sheetMatches.findIndex(match => 
                  match[1].toLowerCase().includes("summ metric") || 
                  match[1].toLowerCase() === "summ" ||
                  match[1].toLowerCase().includes("summary metric")
                );
                
                // Also check for "Historical Metric" sheet
                const historicalMetricSheetIndex = sheetMatches.findIndex(match => 
                  match[1].toLowerCase().includes("historical metric") ||
                  match[1].toLowerCase().includes("historical metrics")
                );
                
                // Process important sheets first with special handling
                const importantSheetIndices = [summMetricSheetIndex, historicalMetricSheetIndex].filter(index => index >= 0);
                
                // Process each important sheet
                for (const sheetIndex of importantSheetIndices) {
                  const sheetNameMatch = sheetMatches[sheetIndex];
                  const sheetName = sheetNameMatch[1];
                  
                  // Find the start of this sheet's content
                  const sheetStart = sheetNameMatch.index;
                  
                  // Find the end (either the next sheet or the end of content)
                  const nextSheetMatch = sheetMatches[sheetIndex + 1];
                  const sheetEnd = nextSheetMatch 
                    ? nextSheetMatch.index
                    : contentLength;
                  
                  // Extract the full sheet content - use a larger size for these critical sheets
                  const importantSheetSize = fastMode ? 15000 : 50000;
                  const sheetContent = `Sheet ${sheetName} (IMPORTANT METRICS):\n${excelContent.substring(sheetStart, Math.min(sheetStart + importantSheetSize, sheetEnd))}`;
                  extractedContent += sheetContent + "\n\n";
                  
                  console.log(`Extracted important sheet "${sheetName}" (${sheetContent.length} characters)`);
                }
                
                // Take content from each sheet based on mode
                for (let i = 0; i < Math.min(sheetMatches.length, excelMaxSheets); i++) {
                  // Skip if this is one of the important sheets we already processed
                  if (importantSheetIndices.includes(i)) continue;
                  
                  const sheetNameMatch = sheetMatches[i];
                  const sheetName = sheetNameMatch[1];
                  
                  // Find the start of this sheet's content
                  const sheetStart = sheetNameMatch.index;
                  
                  // Find the end (either the next sheet or the end of content)
                  const nextSheetMatch = sheetMatches[i + 1];
                  const sheetEnd = nextSheetMatch 
                    ? nextSheetMatch.index
                    : contentLength;
                  
                  // Extract the sheet content with size based on mode
                  const sheetContent = `Sheet ${sheetName}:\n${excelContent.substring(sheetStart, Math.min(sheetStart + excelSheetSize, sheetEnd))}`;
                  extractedContent += sheetContent + "\n\n";
                }
              }
              
              excelContent = extractedContent;
              console.log(`Extracted ${excelContent.length} characters from Excel sheets`);
            } else {
              // If no sheet separators, take a chunk based on mode
              excelContent = excelContent.substring(0, excelFallbackSize);
            }
            
            contextMessage += `\n--- Content from Excel: ${file.name} ---\n${excelContent}\n--- End of Excel excerpt ---\n\n`;
            fileContentAdded++;
          }
        }
      }

      // Combine the context and user message
      const fullMessage = contextMessage 
        ? `I have the following documents in my repository:<documents>\n${contextMessage}\n</documents>\nBased on these documents, please respond to this request:\n\n${message}\n\nThe above instructions are VERY IMPORTANT and should be followed precisely when analyzing the documents.`
        : message;

      console.log("Context message length:", contextMessage.length);
      console.log("Full message length:", fullMessage.length);
      console.log("Sending request to AI API...");
      
      try {
        // Select model based on fast mode
        const model = fastMode ? "llama-3.1-8b-instant" : "deepseek-r1-distill-llama-70b";
        console.log(`Using model: ${model}`);
        
        const response = await callLlm([
          { 
            role: "system", 
            content: "You are an expert financial analyst with deep experience reviewing investment documents like pitch decks and financial spreadsheets. Your job is to THOROUGHLY examine the provided documents for SPECIFIC information. NEVER include your thinking process in your answers or use phrases like 'Let me analyze' or 'I need to check'. Just provide direct, clear responses with the information requested.\n\n" +
            "FORMATTING REQUIREMENTS:\n" +
            "1. Format all large numbers using appropriate suffixes for readability\n" +
            "2. For millions: Use 2 decimal places followed by 'm' (e.g., 40.49m AUD instead of 40,485,584.91 AUD)\n" +
            "3. For billions: Use 2 decimal places followed by 'b' (e.g., 1.25b USD)\n" +
            "4. For thousands: Use 2 decimal places followed by 'k' (e.g., 500.50k EUR)\n" +
            "5. Keep percentages as they are with % symbol (e.g., 12.5%)\n" +
            "6. Bold important financial figures using markdown **bold**"
          },
          { 
            role: "user", 
            content: "CRITICAL REQUIREMENTS:\n" +
            "1. NEVER say information is missing until you've searched the ENTIRE document\n" +
            "2. For Excel data: pay close attention to ALL column headers and row labels\n" +
            "3. For PDFs: check EVERY page, including sections near the end about team members\n" +
            "4. When information seems missing, try alternative terms and look in different sections\n" +
            "5. ONLY use information from the provided documents - don't make assumptions\n" +
            "6. Format large numbers with suffixes (40.49m instead of 40,485,584.91)\n\n" +
            fullMessage 
          }
        ], model, 0.7, fastMode ? 8000 : 100000);

        if (!response || !response.choices || !response.choices[0] || !response.choices[0].message) {
          throw new Error('Received invalid response structure from DeepSeek API');
        }

        // Get the raw response text
        let responseText = response.choices[0].message.content;
        
        // Clean the response to remove thinking content
        responseText = removeThinkingContent(responseText);
        
        // Check if this is an investment memo question
        if (message.includes('Investment Memo') || message.includes('investment memo')) {
          return responseText;
        }
        
        // Try to generate chart data if appropriate
        console.log("Generating chart data for the question:", message);

        // Define the EXACT questions that should have charts (from questions.ts)
        const ARR_QUESTION = "What is the current Annual Recurring Revenue (ARR) of the company?";
        const BURN_RATE_QUESTION = "What is the current monthly cash burn rate?";

        // Normalize questions by removing extra spaces, punctuation and converting to lowercase
        const normalizeText = (text) => {
          return text.toLowerCase().replace(/[.,?!;:]/g, '').replace(/\s+/g, ' ').trim();
        };

        const normalizedMessage = normalizeText(message);
        const normalizedArrQuestion = normalizeText(ARR_QUESTION);
        const normalizedBurnRateQuestion = normalizeText(BURN_RATE_QUESTION);

        // Check for question match (allowing for minor differences and contextual text)
        const isArrQuestion = normalizedMessage.includes(normalizedArrQuestion);
        const isBurnRateQuestion = normalizedMessage.includes(normalizedBurnRateQuestion);

        // Debug message matching
        console.log("Normalized user message:", normalizedMessage);
        console.log("Normalized ARR question:", normalizedArrQuestion);
        console.log("Normalized Burn Rate question:", normalizedBurnRateQuestion);
        console.log("ARR question match:", isArrQuestion);
        console.log("Burn Rate question match:", isBurnRateQuestion);

        // First check if the response text contains quarterly ARR data
        let chartData = null;
        
        if (isArrQuestion) {
          console.log("Chart data: Checking for quarterly ARR data in response text for ARR question");
          chartData = extractARRFromQuarterlyData(responseText);
          
          if (chartData) {
            console.log("Chart data: Created chart from quarterly ARR data in response text");
          } else {
            // Try standard chart data extraction from Excel files
            console.log("Chart data: Extracting from Excel files for ARR question");
            chartData = generateChartData(message, files);
          }
        } else if (isBurnRateQuestion) {
          // For burn rate question, use standard extraction
          console.log("Chart data: Extracting burn rate data from Excel files");
          chartData = generateChartData(message, files);
        } else {
          // No charts for other questions
          console.log("Chart data: No matching question for chart generation");
          chartData = null;
        }
        
        console.log("Chart data generation result:", chartData ? "Chart created" : "No chart data found");
        if (chartData) {
          console.log("Chart data details:", 
                     "type:", chartData.type, 
                     "title:", chartData.title, 
                     "datasets:", chartData.data.datasets.length, 
                     "points:", chartData.data.datasets[0]?.data.length);
        }
        
        // Ensure we return the chartData with the response
        const responseObject = { 
          text: responseText, 
          suggestedQuestions: [],
          chartData: chartData
        };
        
        console.log("Final response object has chartData:", !!responseObject.chartData);
        return responseObject;
      } catch (apiError) {
        console.error('DeepSeek API Error:', apiError);
        
        // Return a more user-friendly error message
        return {
          text: "I apologize, but I encountered an issue while analyzing your documents. This could be due to the complexity or size of the files. You might try asking about a more specific aspect of the documents.",
          error: apiError.message
        };
      }
    } catch (error) {
      console.error('Error in AI chat:', error);
      
      // Return user-friendly error
      return {
        text: "I'm sorry, but I encountered a technical issue while processing your request. Please try again or ask a more specific question about your documents.",
        error: error.message
      };
    }
  },
};<|MERGE_RESOLUTION|>--- conflicted
+++ resolved
@@ -1,7 +1,6 @@
 /* eslint-disable no-undef */
 // Remove direct OpenAI import as we'll use our API endpoint
 // import { OpenAI } from 'openai';
-<<<<<<< HEAD
 import { getSuggestedQuestions } from './excelAIService';
 import { extractTimeSeriesForChart, extractMultipleMetricsForChart, detectChartType, extractARRFromQuarterlyData } from './excelChartService';
 
@@ -13,8 +12,6 @@
   'sheet', 'income', 'statement', 'ratio', 'metric',
   'trend', 'projection', 'quarterly', 'annual'
 ];
-=======
->>>>>>> e2d3ae77
 
 // Helper function to clean thinking tags from responses
 function removeThinkingContent(text) {
