'use client';

import { useState, useEffect, useRef } from 'react';
import { X, FileText, FileSpreadsheet } from 'lucide-react';
import ReactMarkdown from 'react-markdown';
import { notesService } from '../services/notesService';
import { filesService } from '../services/filesService';
import { InvestmentMemoMain } from './features/investment-memo';

// List of questions for the investment memo (updated with detailed prompts)
const INVESTMENT_MEMO_QUESTIONS = [
  {
    id: 'arr',
    question: 'What is the current Annual Recurring Revenue (ARR) of the company?',
    description: 'Find the most recent ARR figure with currency.'
  },
  {
    id: 'burn-rate',
    question: 'What is the current burn rate?',
    description: 'Calculate the rate at which the company is spending cash.'
  },
  {
    id: 'runway',
    question: 'How many months of runway does the company have at the current expense level?',
    description: 'Calculate how long the company can operate with current funds.'
  },
  {
    id: 'problem',
    question: 'What problem is this company trying to solve?',
    description: 'Identify the core customer problem the company addresses.'
  },
  {
    id: 'team',
    question: 'Who are the key members of the management team and what are their backgrounds?',
    description: 'Identify key executives and their relevant experience.'
  },
];

export default function MainLayout() {
  const [files, setFiles] = useState([]);
  const [noteDialog, setNoteDialog] = useState(false);
  const [noteTitle, setNoteTitle] = useState('');
  const [noteContent, setNoteContent] = useState('');
  const [isLoading, setIsLoading] = useState(false);
  
  // Ref for file input
  const fileInputRef = useRef(null);

  useEffect(() => {
    loadAllContent();
  }, []);

  const loadAllContent = async () => {
    try {
      const [, documents] = await Promise.all([
        notesService.getNotes(),
        filesService.getFiles()
      ]);

      const formattedFiles = documents.map(doc => ({
        id: doc.id,
        name: doc.name,
        type: doc.type || 'document',
        content: doc.content || '',
        created_at: doc.created_at
      }));

      setFiles(formattedFiles);
    } catch (error) {
      console.error('Error loading content:', error);
    }
  };

  const handleCreateNote = async () => {
    try {
      if (!noteTitle.trim() || !noteContent.trim()) {
        alert('Please fill in both title and content');
        return;
      }

      await notesService.createNote(noteTitle, noteContent);
      setNoteDialog(false);
      setNoteTitle('');
      setNoteContent('');
      await loadAllContent();
    } catch (error) {
      console.error('Error creating note:', error);
      alert('Failed to create note. Please try again.');
    }
  };

  const handleUploadType = () => {
    fileInputRef.current.accept = ".pdf";
    fileInputRef.current.click();
  };

  const handleFileChange = async (e) => {
    const file = e.target.files[0];
    if (!file) return;
    
    setIsLoading(true);
    try {
      console.log(`Uploading file: ${file.name}, type: ${file.type}, size: ${file.size} bytes`);
      
      // Upload the file and get the processed document back
      const uploadedDocument = await filesService.uploadFile(file, file.name);
      console.log('File uploaded successfully:', uploadedDocument.id);
      
      // Verify content was extracted properly
      if (uploadedDocument && uploadedDocument.id) {
        try {
          const contentStatus = await filesService.verifyFileContent(uploadedDocument.id);
          console.log('File content verification:', contentStatus);
          
          if (!contentStatus.hasContent) {
            console.warn('Warning: No content was extracted from the file');
            alert('File was uploaded, but no text content could be extracted. AI analysis may be limited.');
          }
        } catch (verifyError) {
          console.error('Error verifying file content:', verifyError);
        }
      }
      
      // Reload all files to update the state
      await loadAllContent();
      setIsLoading(false);
    } catch (error) {
      console.error('Error uploading file:', error);
      // Provide more specific error messages based on the error
      let errorMsg = 'Failed to upload file';
      
      if (error.message) {
        errorMsg += `: ${error.message}`;
      }
      
      if (error.statusCode) {
        errorMsg += ` (Status: ${error.statusCode})`;
      }
      
      // Check for Supabase storage quota issues
      if (error.error_description && error.error_description.includes('quota')) {
        errorMsg = 'Storage quota exceeded. Please delete some files first.';
      }
      
      alert(`File upload failed: ${errorMsg}`);
      setIsLoading(false);
    }
  };

  const handleDeleteFile = async (fileId, fileType) => {
    try {
      if (window.confirm('Are you sure you want to delete this item?')) {
        if (fileType === 'note') {
          await notesService.deleteNote(fileId);
        } else {
          await filesService.deleteFile(fileId);
        }
        await loadAllContent();
      }
    } catch (error) {
      console.error('Error deleting item:', error);
      alert('Failed to delete item. Please try again.');
    }
  };

  // Check if there are any documents or notes
  const hasDocuments = files.some(file => file.type !== 'note');
  const hasNotes = files.some(file => file.type === 'note');

  // Create friendly messages for empty repository sections
  const EMPTY_DOCUMENTS_MESSAGE = "Upload a PDF or Excel file to get started.";
  const EMPTY_NOTES_MESSAGE = "Your notes will appear here. Start creating!";

  return (
    <div className="min-h-screen flex flex-col bg-gray-100">
      {/* Main Content */}
<<<<<<< HEAD
      <div className="flex-1 flex flex-col md:flex-row p-4 gap-4 container mx-auto">
        {/* Left Panel - Notes Repository */}
        <div className="w-full md:w-1/2 bg-white rounded-lg p-6 shadow-lg">
          <h2 className="text-xl font-bold mb-4 text-center border-b pb-2">Notes Repository</h2>
          
          {/* Unified File Management Section */}
          <div className="mb-6">
            <h3 className="font-semibold mb-3">Document Management</h3>
            <div className="space-y-4">
              {/* Upload Buttons */}
              <div className="grid grid-cols-2 gap-2">
                <button 
                  onClick={() => handleUploadType()}
                  className="bg-[#E6007E] hover:bg-[#C4006C] text-white p-2 rounded flex items-center justify-center gap-2"
                >
                  <FileText size={18} />
                  Upload Pitch Deck (PDF)
                </button>
                <button 
                  onClick={() => handleUploadType()}
                  className="bg-[#E6007E] hover:bg-[#C4006C] text-white p-2 rounded flex items-center justify-center gap-2"
                >
                  <FileSpreadsheet size={18} />
                  Upload Financials (Excel)
                </button>
              </div>

              {/* Uploaded Files List */}
              <div className="border rounded-lg p-3 bg-gray-50">
                <h4 className="text-sm font-medium text-gray-700 mb-2">Uploaded Documents</h4>
                {hasDocuments ? (
                  <ul className="space-y-1">
                    {files.filter(file => file.type !== 'note').map(file => (
                      <li key={file.id} className="p-2 hover:bg-gray-100 rounded flex justify-between items-center">
                        <div className="flex items-center gap-2">
                          {file.name.toLowerCase().endsWith('.xlsx') || file.name.toLowerCase().endsWith('.xls') ? 
                            <FileSpreadsheet size={16} className="text-green-500" /> : 
                            <FileText size={16} className="text-red-500" />
                          }
                          <span className="truncate">{file.name}</span>
                        </div>
                        <button 
                          onClick={() => handleDeleteFile(file.id, file.type)} 
                          className="text-gray-500 hover:text-red-500"
                        >
                          <X size={16} />
                        </button>
                      </li>
                    ))}
                  </ul>
                ) : (
                  <div className="text-center p-4 text-gray-500 italic bg-gray-50 rounded-lg border border-dashed border-gray-300">
                    {EMPTY_DOCUMENTS_MESSAGE}
                  </div>
                )}
              </div>
            </div>
          </div>

          {/* Insert Note Button */}
          <button 
            onClick={() => setNoteDialog(true)}
            className="w-full bg-[#E6007E] hover:bg-[#C4006C] text-white p-3 rounded mb-4 font-medium"
          >
            Insert Note
          </button>

          {/* Notes Section */}
          <div className="mb-4">
            <h3 className="font-semibold mb-2">Notes</h3>
            <ul className="space-y-1">
              {hasNotes ? (
                files.filter(file => file.type === 'note').map(note => (
                  <li key={note.id} className="p-2 hover:bg-gray-100 rounded flex justify-between items-center">
                    <span className="truncate">{note.name || 'Untitled Note'}</span>
                    <button 
                      onClick={() => handleDeleteFile(note.id, 'note')} 
                      className="text-gray-500 hover:text-red-500"
                    >
                      <X size={16} />
                    </button>
                  </li>
                ))
              ) : (
                <li className="p-4 text-center italic text-gray-500 bg-gray-50 rounded-lg border border-dashed border-gray-300">
                  {EMPTY_NOTES_MESSAGE}
                </li>
              )}
            </ul>
          </div>
          
          {/* Create Investment Memo and Clear Repository Buttons */}
          <div className="grid grid-cols-2 gap-2 mb-4">
            <button 
              onClick={handleGenerateInvestmentMemo}
              className="bg-[#1A1F2E] hover:bg-[#2A2F3E] text-white p-2 rounded flex items-center justify-center gap-2"
            >
              Create Investment Memo
            </button>
            <button 
              onClick={() => {
                if (window.confirm('Are you sure you want to clear all files and notes?')) {
                  setFiles([]);
                  setMemoAnswers({});
                  localStorage.removeItem('files');
                  localStorage.removeItem('memoAnswers');
                }
              }}
              className="bg-gray-200 hover:bg-gray-300 text-gray-800 p-2 rounded flex items-center justify-center gap-2"
            >
              Clear Repository
            </button>
          </div>
          
          <input 
            type="file" 
            ref={fileInputRef} 
            className="hidden" 
            accept=".pdf,.xlsx,.xls" 
            onChange={handleFileChange} 
          />
        </div>

        {/* Right Panel - Content View */}
        <div className="w-full md:w-1/2 bg-white rounded-lg shadow-lg overflow-hidden flex flex-col">
          {/* View Toggle */}
          <div className="flex bg-gray-100 border-b">
            <button 
              onClick={() => setView('memo')} 
              className={`px-6 py-3 flex-1 font-medium ${view === 'memo' ? 'bg-white text-black' : 'text-gray-700 hover:bg-gray-200'}`}
            >
              Investment Memo
            </button>
            <button 
              onClick={() => setView('chat')} 
              className={`px-6 py-3 flex-1 font-medium ${view === 'chat' ? 'bg-white text-black' : 'text-gray-700 hover:bg-gray-200'}`}
            >
              Chat Mode
            </button>
          </div>
          
          {/* Content Area */}
          <div className="flex-1 p-6 overflow-auto">
            {view === 'memo' ? (
              <div>
                <div className="flex justify-between items-center mb-4">
                  <h2 className="text-xl font-bold">Investment Memo</h2>
                  <button 
                    onClick={handleExportPDF}
                    className="text-gray-700 border border-gray-300 px-3 py-1 rounded hover:bg-gray-100"
                  >
                    Export PDF
                  </button>
                </div>
                
                <p className="text-gray-700 mb-6">
                  This analysis will evaluate key financial metrics, business model, and team composition to determine investment potential.
                </p>
                
                {/* Display memo answers */}
                <div className="space-y-4 mb-6">
                  {INVESTMENT_MEMO_QUESTIONS.map(question => (
                    <div key={question.id} className="border rounded-lg overflow-hidden">
                      <div className="p-3 bg-gray-50">
                        <h3 className="font-medium text-[#1A1F2E]">{question.question}</h3>
                        <p className="text-sm text-gray-500">{question.description}</p>
                      </div>
                      <div className="p-4 bg-white">
                        {memoAnswers[question.id] ? (
                          <div>
                            {typeof memoAnswers[question.id].content === 'string' && memoAnswers[question.id].content !== 'Generating...' ? (
                              <ReactMarkdown>{memoAnswers[question.id].content}</ReactMarkdown>
                            ) : memoAnswers[question.id].content === 'Generating...' ? (
                              <div className="flex items-center space-x-2">
                                <div className="animate-spin rounded-full h-4 w-4 border-t-2 border-b-2 border-blue-500"></div>
                                <span>Generating...</span>
                              </div>
                            ) : (
                              <div className="text-red-500">Error displaying content. Please regenerate.</div>
                            )}
                            <div className="flex justify-end gap-2 mt-2">
                              <button 
                                className="flex items-center gap-1 px-2 py-1 text-xs text-gray-600 bg-gray-100 rounded hover:bg-gray-200 transition-colors"
                                onClick={() => handleRegenerateAnswer(question.id)}
                              >
                                <svg xmlns="http://www.w3.org/2000/svg" className="h-3 w-3" fill="none" viewBox="0 0 24 24" stroke="currentColor">
                                  <path strokeLinecap="round" strokeLinejoin="round" strokeWidth={2} d="M4 4v5h.582m15.356 2A8.001 8.001 0 004.582 9m0 0H9m11 11v-5h-.581m0 0a8.003 8.003 0 01-15.357-2m15.357 2H15" />
                                </svg>
                                Regenerate
                              </button>
                              <button 
                                className="flex items-center gap-1 px-2 py-1 text-xs text-gray-600 bg-gray-100 rounded hover:bg-gray-200 transition-colors"
                                onClick={() => handleManualEdit(question.id)}
                              >
                                <svg xmlns="http://www.w3.org/2000/svg" className="h-3 w-3" fill="none" viewBox="0 0 24 24" stroke="currentColor">
                                  <path strokeLinecap="round" strokeLinejoin="round" strokeWidth={2} d="M15.232 5.232l3.536 3.536m-2.036-5.036a2.5 2.5 0 113.536 3.536L6.5 21.036H3v-3.572L16.732 3.732z" />
                                </svg>
                                Edit
                              </button>
                            </div>
                          </div>
                        ) : (
                          <div className="text-gray-500 italic">
                            Click &quot;Create Investment Memo&quot; button on the left panel to analyze this question
                          </div>
                        )}
                      </div>
                    </div>
                  ))}
                </div>
                
                <div id="memo-container">
                  <InvestmentMemo 
                    ref={investmentMemoRef} 
                    files={files}
                    onComplete={(passed) => {
                      console.log('Investment memo analysis completed:', passed);
                    }}
                    onAnswerUpdate={(id, content) => {
                      console.log(`Answer updated for ${id}:`, content);
                      // Handle both string and object content formats
                      let processedContent = '';
                      
                      // Handle different content types
                      if (typeof content === 'string') {
                        processedContent = content;
                        
                        // Check if it's a JSON string and parse it
                        if (content.startsWith('{') && content.includes('"text":')) {
                          try {
                            const parsed = JSON.parse(content);
                            if (parsed.text) {
                              processedContent = parsed.text;
                            }
                          } catch (e) {
                            console.error('Error parsing content:', e);
                            // Keep original content if parsing fails
                          }
                        }
                      } else if (content && typeof content === 'object') {
                        // Handle object response
                        if (content.text) {
                          processedContent = content.text;
                        } else {
                          try {
                            processedContent = JSON.stringify(content);
                          } catch {
                            processedContent = 'Error processing content';
                          }
                        }
                      } else {
                        // Fallback for any other type
                        processedContent = String(content);
                      }
                      
                      setMemoAnswers(prev => ({
                        ...prev,
                        [id]: { content: processedContent }
                      }));
                    }}
                  />
                </div>
              </div>
            ) : (
              <div className="h-full flex flex-col">
                <div className="flex-1 overflow-auto">
                  <div className="prose max-w-none">
                    {typeof chatOutput === 'string' && (
                      <ReactMarkdown>{chatOutput}</ReactMarkdown>
                    )}
                    {typeof chatOutput !== 'string' && (
                      <ReactMarkdown>{String(chatOutput)}</ReactMarkdown>
                    )}
                  </div>
                  {renderSuggestedQuestions()}
                </div>
                
                <form onSubmit={handleChatSubmit} className="mt-4 flex gap-2">
                  <input
                    type="text"
                    value={chatInput}
                    onChange={(e) => setChatInput(e.target.value)}
                    className="flex-1 p-2 border rounded"
                    placeholder="Ask about your documents..."
                    disabled={isLoading}
                  />
                  <button 
                    type="submit" 
                    className="bg-[#E6007E] hover:bg-[#C4006C] text-white p-2 rounded"
                    disabled={isLoading}
                  >
                    <Search />
                  </button>
                </form>
              </div>
            )}
          </div>
        </div>
=======
      <div className="flex-1 p-4 container mx-auto">
        {/* Investment Memo Main Component */}
        <InvestmentMemoMain 
          files={files}
          onComplete={(passed) => {
            console.log('Investment memo analysis completed:', passed);
          }}
          onAnswerUpdate={(id, summary, details) => {
            console.log(`Answer updated for ${id}:`, { summary, details });
          }}
        />
>>>>>>> 8a77e402
      </div>

      {/* Note Dialog */}
      {noteDialog && (
        <div className="fixed inset-0 bg-black bg-opacity-50 flex items-center justify-center z-50 p-4">
          <div className="bg-white rounded-lg shadow-xl max-w-md w-full">
            <div className="flex justify-between items-center p-4 border-b">
              <h2 className="text-xl font-bold">Create Note</h2>
              <button onClick={() => setNoteDialog(false)} className="text-gray-500 hover:text-gray-700">
                <X size={24} />
              </button>
            </div>
            <div className="p-4">
              <div className="mb-4">
                <label htmlFor="note-title" className="block text-sm font-medium text-gray-700 mb-1">Title</label>
                <input
                  type="text"
                  id="note-title"
                  value={noteTitle}
                  onChange={(e) => setNoteTitle(e.target.value)}
                  className="w-full p-2 border rounded focus:outline-none focus:ring-2 focus:ring-blue-500"
                  placeholder="Enter note title"
                />
              </div>
              <div className="mb-4">
                <label htmlFor="note-content" className="block text-sm font-medium text-gray-700 mb-1">Content</label>
                <textarea
                  id="note-content"
                  value={noteContent}
                  onChange={(e) => setNoteContent(e.target.value)}
                  className="w-full p-2 border rounded h-32 focus:outline-none focus:ring-2 focus:ring-blue-500"
                  placeholder="Enter note content"
                ></textarea>
              </div>
              <div className="flex justify-end space-x-2">
                <button
                  onClick={() => setNoteDialog(false)}
                  className="px-4 py-2 bg-gray-200 text-gray-800 rounded hover:bg-gray-300"
                >
                  Cancel
                </button>
                <button
                  onClick={handleCreateNote}
                  className="px-4 py-2 bg-[#F15A29] text-white rounded hover:bg-[#D94315]"
                  disabled={isLoading}
                >
                  {isLoading ? 'Creating...' : 'Create Note'}
                </button>
              </div>
            </div>
          </div>
        </div>
      )}
    </div>
  );
}<|MERGE_RESOLUTION|>--- conflicted
+++ resolved
@@ -174,7 +174,6 @@
   return (
     <div className="min-h-screen flex flex-col bg-gray-100">
       {/* Main Content */}
-<<<<<<< HEAD
       <div className="flex-1 flex flex-col md:flex-row p-4 gap-4 container mx-auto">
         {/* Left Panel - Notes Repository */}
         <div className="w-full md:w-1/2 bg-white rounded-lg p-6 shadow-lg">
@@ -473,19 +472,6 @@
             )}
           </div>
         </div>
-=======
-      <div className="flex-1 p-4 container mx-auto">
-        {/* Investment Memo Main Component */}
-        <InvestmentMemoMain 
-          files={files}
-          onComplete={(passed) => {
-            console.log('Investment memo analysis completed:', passed);
-          }}
-          onAnswerUpdate={(id, summary, details) => {
-            console.log(`Answer updated for ${id}:`, { summary, details });
-          }}
-        />
->>>>>>> 8a77e402
       </div>
 
       {/* Note Dialog */}
