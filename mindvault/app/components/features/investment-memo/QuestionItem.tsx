--- conflicted
+++ resolved
@@ -1,12 +1,6 @@
-<<<<<<< HEAD
-import React from 'react';
+import React, { useState } from 'react';
 import { ChevronDown, ChevronUp, Edit2, RefreshCw, Code, Trash2 } from 'lucide-react';
-import { Answer } from './utils/pdfExport';
-=======
-import React, { useState } from 'react';
-import { ChevronDown, ChevronUp, Edit2, RefreshCw, Code } from 'lucide-react';
 import { Answer as BaseAnswer } from './utils/pdfExport';
->>>>>>> 8b6286cd
 import AnswerDisplay from './AnswerDisplay';
 import EditAnswer from './EditAnswer';
 import { InvestmentMemoQuestion } from './utils/pdfExport';
@@ -35,12 +29,8 @@
   onToggle: () => void;
   onEdit: (id: string) => void;
   onSave: (id: string, content: string) => void;
-<<<<<<< HEAD
-  onRegenerate: (id: string) => void;
+  onRegenerate: (customPrompt?: string) => void;
   onDelete: (id: string) => void;
-=======
-  onRegenerate: (customPrompt?: string) => void;
->>>>>>> 8b6286cd
   editedAnswer: string;
   setEditedAnswer: (answer: string) => void;
   showPlayground?: boolean;
@@ -57,11 +47,8 @@
   onRegenerate,
   onEdit,
   onSave,
-<<<<<<< HEAD
   onRegenerate,
   onDelete,
-=======
->>>>>>> 8b6286cd
   editedAnswer,
   setEditedAnswer,
   showPlayground = false
