import { useState } from 'react';
import { answerService } from '../../../../services/answerService.js';
<<<<<<< HEAD
import { generatePromptForQuestion, generateSimplePrompt } from "../utils/promptGenerator";
import { ChartData } from '../../../ChartComponent';
=======
import { buildPromptForQuestion } from "../utils/promptBuilder";
import { generateCustomInstructions } from "../utils/customInstructionsGenerator";
>>>>>>> e2d3ae77

// Updated Answer type with separate summary and details fields, loading state, and chart data
export interface Answer {
  summary: string;
  details: string;
  isEdited: boolean;
  isLoading?: boolean;
  chartData?: ChartData;
}

export interface InvestmentMemoQuestion {
  id: string;
  question: string;
  description: string;
  category?: string;
  subcategory?: string;
  complexity?: 'low' | 'medium' | 'high';
  recommended?: string[];
  instructions?: string;  // Added for custom questions that might need their own instructions
}

interface UseInvestmentMemoProps {
  files: any[];
  questions: InvestmentMemoQuestion[];  // Can now include both predefined and custom questions
  onComplete?: (passed: boolean) => void;
  onAnswerUpdate?: (id: string, summary: string, details: string) => void;
  fastMode?: boolean;
}

interface UseInvestmentMemoReturn {
  isAnalyzing: boolean;
  answers: Record<string, Answer>;
  error: string | null;
  expandedAnswers: Record<string, boolean>;
  editingId: string | null;
  editedAnswer: string;
  setEditedAnswer: (answer: string) => void;
  toggleAnswer: (id: string) => void;
  handleEdit: (id: string) => void;
  handleSave: (id: string) => void;
  analyzeDocuments: () => Promise<void>;
  analyzeSelectedQuestions: (questionIds: string[]) => Promise<void>;
  regenerateAnswer: (id: string) => Promise<void>;
}

// Add type definition for the API response
interface AnswerServiceResponse {
  text: string;
  suggestedQuestions?: string[];
  chartData?: ChartData;
  error?: string;
}

/**
 * Custom hook for managing investment memo state and operations
 */
export function useInvestmentMemo({
  files,
  questions,
  onComplete,
  onAnswerUpdate,
  fastMode = false
}: UseInvestmentMemoProps): UseInvestmentMemoReturn {
  const [isAnalyzing, setIsAnalyzing] = useState<boolean>(false);
  const [answers, setAnswers] = useState<Record<string, Answer>>({});
  const [error, setError] = useState<string | null>(null);
  const [expandedAnswers, setExpandedAnswers] = useState<Record<string, boolean>>({});
  const [editingId, setEditingId] = useState<string | null>(null);
  const [editedAnswer, setEditedAnswer] = useState<string>('');

  /**
   * Toggles the expansion state of an answer
   */
  const toggleAnswer = (id: string) => {
    setExpandedAnswers(prev => ({
      ...prev,
      [id]: !prev[id]
    }));
  };

  /**
   * Opens the editor for an answer
   */
  const handleEdit = (id: string) => {
    if (!id) {
      setEditingId(null);
      setEditedAnswer('');
      return;
    }
    
    setEditingId(id);
    // Edit the summary part by default
    setEditedAnswer(answers[id]?.summary || '');
  };

  /**
   * Saves the edited answer
   */
  const handleSave = (id: string) => {
    if (editedAnswer.trim()) {
      const updatedAnswer = {
        summary: editedAnswer,
        details: answers[id]?.details || '',
        isEdited: true,
        isLoading: false,
        // Preserve chart data if it exists
        chartData: answers[id]?.chartData
      };
      
      setAnswers(prev => ({
        ...prev,
        [id]: updatedAnswer
      }));
      
      if (onAnswerUpdate) {
        onAnswerUpdate(id, updatedAnswer.summary, updatedAnswer.details);
      }
    }
    
    setEditingId(null);
    setEditedAnswer('');
  };

  /**
   * Analyzes a single question
   */
  const analyzeQuestion = async (question: InvestmentMemoQuestion): Promise<Answer> => {
    // Mark this question as loading
    setAnswers(prev => ({
      ...prev,
      [question.id]: {
        ...prev[question.id],
        isLoading: true
      }
    }));

    try {
      if (question.id.startsWith('custom_')) {
        // Generate custom instructions for the question
        question.instructions = await generateCustomInstructions(question);
        console.log(`Custom instructions generated for question ${question.id}: ${question.instructions}`);
      }

      // Use the prompt generator with the question object
      const prompt = buildPromptForQuestion(question);

      console.log(`Prompt passed to AI service: ${prompt}`);

      // Call the actual AI service with fastMode
      const response = await answerService.sendMessage(prompt, files, fastMode);
      
      console.log(`Response for question ${questionId}:`, response);
      
      // Parse the response text to extract summary and details
      let responseText = '';
      let chartData: ChartData | undefined = undefined;
      
      if (typeof response === 'string') {
        responseText = response;
      } else if (response && typeof response === 'object' && 'text' in response) {
        responseText = response.text;
        // Extract chart data if available
        if ('chartData' in response && response.chartData) {
          console.log(`Found chart data for question ${questionId}:`, response.chartData);
          chartData = response.chartData as ChartData;
        }
      } else {
        throw new Error('Invalid response format from AI service');
      }
      
      // Split the response into summary and details
      let summary = '';
      let details = '';
      
      if (responseText.toLowerCase().includes('summary:')) {
        // Split by "DETAILS:" or "DETAILS" or similar variations
        const parts = responseText.split(/DETAILS:?/i);
        if (parts.length > 1) {
          // Extract summary from the first part (may have "SUMMARY:" prefix)
          const summaryText = parts[0];
          summary = summaryText.replace(/^[\s\S]*?SUMMARY:?/i, '').trim();
          
          // Extract details from the second part
          details = parts[1].trim();
        } else {
          // If no clear division, make a reasonable split
          const lines = responseText.split('\n');
          const summaryEndIndex = Math.min(5, lines.length); // Take first few lines as summary
          
          summary = lines.slice(0, summaryEndIndex).join('\n').replace(/^[\s\S]*?SUMMARY:?/i, '').trim();
          details = lines.slice(summaryEndIndex).join('\n').trim();
        }
      } else {
        // If no clear structure, use first paragraph as summary and rest as details
        const paragraphs = responseText.split('\n\n');
        summary = paragraphs[0].trim();
        details = paragraphs.slice(1).join('\n\n').trim();
      }
      
      // Remove any redundant labels that might be in the content
      summary = summary.replace(/^SUMMARY:?\s*/i, '').replace(/^SUMMARY\s*$/i, '').trim();
      details = details.replace(/^DETAILS:?\s*/i, '').replace(/^DETAILS\s*$/i, '').trim();
      
      return {
        summary,
        details,
        isEdited: false,
        isLoading: false,
        chartData
      };
    } catch (error) {
      console.error('Error analyzing question:', error);
      
      // Return an error response
      return {
        summary: 'Error analyzing documents',
        details: `We encountered an error while analyzing the documents for this question. Error details: ${error.message || 'Unknown error'}`,
        isEdited: false,
        isLoading: false
      };
    }
  };

  /**
   * Analyzes documents to generate answers for selected questions
   */
  const analyzeSelectedQuestions = async (questionIds: string[]) => {
    setError(null);
    
    try {
      // Get valid questions in one pass
      const selectedQuestions = questions.filter(q => questionIds.includes(q.id));
      const invalidQuestionIds = questionIds.filter(id => !selectedQuestions.some(q => q.id === id));
      
      // Log warning if some IDs weren't found
      if (invalidQuestionIds.length > 0) {
        console.warn(`Questions with ids [${invalidQuestionIds.join(', ')}] not found. Make sure the questions array is up to date.`);
        setError(`Some questions could not be found. Please try reselecting them.`);
        return;
      }
      
      // If no valid questions, exit early
      if (selectedQuestions.length === 0) {
        setError('No valid questions to analyze. Please select questions and try again.');
        return;
      }
      
      // Setup initial loading state for all selected questions
      const initialLoadingState: Record<string, Answer> = {};
      
      // Create initial loading state for each question
      selectedQuestions.forEach(q => {
        initialLoadingState[q.id] = {
          summary: '',
          details: '',
          isEdited: false,
          isLoading: true
        };
      });
      
      // Update state to show loading
      setAnswers(prev => ({
        ...prev,
        ...initialLoadingState
      }));
      
      // Process each question directly
      const answerPromises = selectedQuestions.map(question => analyzeQuestion(question));
      const results = await Promise.all(answerPromises);
      
      // Update with real answers
      const finalAnswers: Record<string, Answer> = {};
      selectedQuestions.forEach((question, index) => {
        finalAnswers[question.id] = results[index];
        
        // Update caller if needed
        if (onAnswerUpdate) {
          onAnswerUpdate(question.id, results[index].summary, results[index].details);
        }
      });
      
      // Merge answers
      setAnswers(prev => ({
        ...prev,
        ...finalAnswers
      }));
      
      // Auto-expand newly added questions
      const newExpandedState: Record<string, boolean> = {};
      selectedQuestions.forEach(question => {
        newExpandedState[question.id] = true;
      });
      
      setExpandedAnswers(prev => ({
        ...prev,
        ...newExpandedState
      }));
    } catch (err) {
      setError(err instanceof Error ? err.message : 'An error occurred while analyzing documents');
    }
  };

  /**
   * Analyzes documents to generate answers for all questions
   */
  const analyzeDocuments = async () => {
    setIsAnalyzing(true);
    setError(null);
    
    try {
      // Get all question IDs and analyze them
      const questionIds = questions.map(q => q.id);
      await analyzeSelectedQuestions(questionIds);
      
      if (onComplete) {
        onComplete(true);
      }
    } catch (err) {
      setError(err instanceof Error ? err.message : 'An unknown error occurred');
    } finally {
      setIsAnalyzing(false);
    }
  };

  /**
   * Regenerates a specific answer
   */
  const regenerateAnswer = async (id: string) => {
    const question = questions.find(q => q.id === id);
    if (!question) return;
    
    try {
      // Use analyzeSelectedQuestions for consistency
      await analyzeSelectedQuestions([id]);
    } catch (err) {
      setError(err instanceof Error ? err.message : 'An error occurred while regenerating the answer');
    }
  };

  return {
    isAnalyzing,
    answers,
    error,
    expandedAnswers,
    editingId,
    editedAnswer,
    setEditedAnswer,
    toggleAnswer,
    handleEdit,
    handleSave,
    analyzeDocuments,
    analyzeSelectedQuestions,
    regenerateAnswer
  };
} <|MERGE_RESOLUTION|>--- conflicted
+++ resolved
@@ -1,12 +1,8 @@
 import { useState } from 'react';
 import { answerService } from '../../../../services/answerService.js';
-<<<<<<< HEAD
-import { generatePromptForQuestion, generateSimplePrompt } from "../utils/promptGenerator";
-import { ChartData } from '../../../ChartComponent';
-=======
 import { buildPromptForQuestion } from "../utils/promptBuilder";
 import { generateCustomInstructions } from "../utils/customInstructionsGenerator";
->>>>>>> e2d3ae77
+import { ChartData } from '../../../ChartComponent';
 
 // Updated Answer type with separate summary and details fields, loading state, and chart data
 export interface Answer {
@@ -158,8 +154,6 @@
       // Call the actual AI service with fastMode
       const response = await answerService.sendMessage(prompt, files, fastMode);
       
-      console.log(`Response for question ${questionId}:`, response);
-      
       // Parse the response text to extract summary and details
       let responseText = '';
       let chartData: ChartData | undefined = undefined;
@@ -170,7 +164,7 @@
         responseText = response.text;
         // Extract chart data if available
         if ('chartData' in response && response.chartData) {
-          console.log(`Found chart data for question ${questionId}:`, response.chartData);
+          console.log(`Found chart data for question ${question.id}:`, response.chartData);
           chartData = response.chartData as ChartData;
         }
       } else {
